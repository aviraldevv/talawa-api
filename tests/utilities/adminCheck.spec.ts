import "dotenv/config";
import {
  afterAll,
  afterEach,
  beforeAll,
  describe,
  expect,
  it,
  vi,
} from "vitest";
import { connect, disconnect } from "../../src/db";
import {
  USER_NOT_AUTHORIZED,
  USER_NOT_AUTHORIZED_MESSAGE,
} from "../../src/constants";
import {
  createTestUserAndOrganization,
  testOrganizationType,
  testUserType,
} from "../helpers/userAndOrg";

let testUser: testUserType;
let testOrganization: testOrganizationType;

beforeAll(async () => {
  connect();
  const userAndOrg = await createTestUserAndOrganization(false, false);
  testUser = userAndOrg[0];
  testOrganization = userAndOrg[1];
});

afterAll(async () => {
  disconnect();
});

describe("utilities -> adminCheck", () => {
  afterEach(() => {
    vi.doUnmock("../../src/constants");
    vi.resetModules();
  });

<<<<<<< HEAD
=======
  it("throws error if userIsOrganizationAdmin === false and IN_PRODUCTION === false", async () => {
    vi.doMock("../../src/constants", async () => {
      const actualConstants: object = await vi.importActual(
        "../../src/constants"
      );
      return {
        ...actualConstants,
        IN_PRODUCTION: false,
      };
    });

    try {
      const { adminCheck } = await import("../../src/utilities");
      adminCheck(testUser!._id, testOrganization!);
    } catch (error: any) {
      expect(error.message).toEqual(USER_NOT_AUTHORIZED);
    }
  });

  it("throws error if userIsOrganizationAdmin === false and IN_PRODUCTION === true", async () => {
    vi.doMock("../../src/constants", async () => {
      const actualConstants: object = await vi.importActual(
        "../../src/constants"
      );
      return {
        ...actualConstants,
        IN_PRODUCTION: true,
      };
    });
>>>>>>> 1740e5ad

  it("should throw error if userIsOrganizationAdmin === false", async () => {
   
    const { requestContext } = await import("../../src/libraries");

    const spy = vi
      .spyOn(requestContext, "translate")
      .mockImplementationOnce((message) => `Translated ${message}`);

    try {
      const { adminCheck } = await import("../../src/utilities");
      adminCheck(testUser!._id, testOrganization!);
    } catch (error: any) {
      expect(error.message).toEqual(
        `Translated ${USER_NOT_AUTHORIZED_MESSAGE}`
      );
      expect(spy).toBeCalledWith(USER_NOT_AUTHORIZED_MESSAGE);
    }
  });
});<|MERGE_RESOLUTION|>--- conflicted
+++ resolved
@@ -39,39 +39,6 @@
     vi.resetModules();
   });
 
-<<<<<<< HEAD
-=======
-  it("throws error if userIsOrganizationAdmin === false and IN_PRODUCTION === false", async () => {
-    vi.doMock("../../src/constants", async () => {
-      const actualConstants: object = await vi.importActual(
-        "../../src/constants"
-      );
-      return {
-        ...actualConstants,
-        IN_PRODUCTION: false,
-      };
-    });
-
-    try {
-      const { adminCheck } = await import("../../src/utilities");
-      adminCheck(testUser!._id, testOrganization!);
-    } catch (error: any) {
-      expect(error.message).toEqual(USER_NOT_AUTHORIZED);
-    }
-  });
-
-  it("throws error if userIsOrganizationAdmin === false and IN_PRODUCTION === true", async () => {
-    vi.doMock("../../src/constants", async () => {
-      const actualConstants: object = await vi.importActual(
-        "../../src/constants"
-      );
-      return {
-        ...actualConstants,
-        IN_PRODUCTION: true,
-      };
-    });
->>>>>>> 1740e5ad
-
   it("should throw error if userIsOrganizationAdmin === false", async () => {
    
     const { requestContext } = await import("../../src/libraries");
