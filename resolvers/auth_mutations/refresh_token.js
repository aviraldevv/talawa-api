--- conflicted
+++ resolved
@@ -1,15 +1,12 @@
-<<<<<<< HEAD
+
 const jwt = require('jsonwebtoken');
 const User = require('../../models/User');
-const {
-  createAccessToken,
-  createRefreshToken,
-} = require('../../helper_functions/auth');
+const { createAccessToken, createRefreshToken } = require('../../helper_functions/auth');
+
 
 module.exports = async (parent, args) => {
   // This route should not be protected because the access token will be expired
-
-  const { refreshToken } = args;
+  const refreshToken = args.refreshToken;
   if (!refreshToken) {
     throw new Error('Invalid refresh Token');
   }
@@ -28,61 +25,13 @@
     throw new Error('Invalid refresh Token');
   }
 
+
   // send new access and refresh token to user
   const newAccessToken = await createAccessToken(user);
   const newRefreshToken = await createRefreshToken(user);
 
   return {
     accessToken: newAccessToken,
-    refreshToken: newRefreshToken,
+    refreshToken: newRefreshToken
   };
-};
-=======
-
-const jwt = require("jsonwebtoken");
-const User = require("../../models/User");
-const authCheck = require("../functions/authCheck");
-const {createAccessToken, createRefreshToken} = require("../../helper_functions/auth");
-
-
-module.exports = async(parent, args, context,info) =>{
-    // This route should not be protected because the access token will be expired
-    try{
-    const refreshToken = args.refreshToken;
-    if(!refreshToken) {
-        throw new Error("Invalid refresh Token");
-    }
-
-    let payload = null;
-
-    try {
-        payload = jwt.verify(refreshToken, process.env.REFRESH_TOKEN_SECRET);
-    }catch(err){
-        throw err;
-    }
-
-    // The refresh token received is valid so we cna send a new access token
-    const user = await User.findOne({ _id: payload.userId });
-    if (!user) {
-      throw new Error("Invalid Credentials");
-    }
-
-    if(user.tokenVersion !== payload.tokenVersion) {
-        throw new Error("Invalid refresh Token");
-    }
-
-
-    // send new access and refresh token to user
-    const newAccessToken = await createAccessToken(user);
-    const newRefreshToken = await createRefreshToken(user);
-
-    return {
-        accessToken: newAccessToken,
-        refreshToken: newRefreshToken
-    }
-    }catch(e){
-        throw e;
-    }
-
-}
->>>>>>> d9be7bde
+};