--- conflicted
+++ resolved
@@ -1,58 +1,3 @@
-<<<<<<< HEAD
-const User = require('../../models/User');
-const Organization = require('../../models/Organization');
-const MembershipRequest = require('../../models/MembershipRequest');
-const authCheck = require('../functions/authCheck');
-
-module.exports = async (parent, args, context) => {
-  authCheck(context);
-
-  // ensure request exists
-  const membershipRequest = await MembershipRequest.findOne({
-    _id: args.membershipRequestId,
-  });
-  if (!membershipRequest) throw new Error('Membership request not found');
-
-  // ensure org exists
-  const org = await Organization.findOne({
-    _id: membershipRequest.organization,
-  });
-  if (!org) throw new Error('Organization not found');
-
-  // ensure user exists
-  const user = await User.findOne({ _id: context.userId });
-  if (!user) throw new Error('User does not exist');
-
-  // ensure user in context created membership request
-  const owner = user.id === membershipRequest.user;
-  if (!owner) throw new Error('User cannot cancel a request he did not send');
-
-  // delete membership request
-  await MembershipRequest.deleteOne({ _id: args.membershipRequestId });
-
-  // remove membership request from organization
-  org.overwrite({
-    ...org._doc,
-    membershipRequests: org._doc.membershipRequests.filter(
-      (request) => request._id !== membershipRequest.id
-    ),
-  });
-
-  await org.save();
-
-  // remove membership request from user
-  user.overwrite({
-    ...user._doc,
-    membershipRequests: user._doc.membershipRequests.filter(
-      (request) => request._id !== membershipRequest.id
-    ),
-  });
-
-  await user.save();
-
-  // return membershipship request
-  return membershipRequest._doc;
-=======
 const User = require("../../models/User");
 const Organization = require("../../models/Organization");
 const MembershipRequest = require("../../models/MembershipRequest");
@@ -110,5 +55,4 @@
   } catch (e) {
     throw e;
   }
->>>>>>> b36fcd78
 };